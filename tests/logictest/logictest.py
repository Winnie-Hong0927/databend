--- conflicted
+++ resolved
@@ -351,15 +351,11 @@
         actual = safe_execute(lambda: self.execute_ok(statement.text),
                               statement)
         if actual is not None:
-<<<<<<< HEAD
-            raise LogicError(message=str(statement), expected="expect success response, but got: %s" % actual)
-=======
             raise LogicError(
                 message=str(statement),
                 expected=
                 "statement ok must get success response, not error code in response"
             )
->>>>>>> ee7b06b4
 
     def assert_query_equal(self, f, resultset, statement):
         # use join after split instead of strip
