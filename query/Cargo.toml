--- conflicted
+++ resolved
@@ -95,11 +95,8 @@
 uuid = { version = "1.0.0-alpha.1", features = ["serde", "v4"] }
 walkdir = "2.3.2"
 parquet-format-async-temp = "0.2.0"
-<<<<<<< HEAD
 petgraph = "0.6.0"
-=======
 regex = "1.5.4"
->>>>>>> c54f06fc
 
 [dev-dependencies]
 clickhouse-driver = { git = "https://github.com/datafuse-extras/clickhouse_driver", rev = "9d2133f" }
