// Copyright 2021 Datafuse Labs
//
// Licensed under the Apache License, Version 2.0 (the "License");
// you may not use this file except in compliance with the License.
// You may obtain a copy of the License at
//
//     http://www.apache.org/licenses/LICENSE-2.0
//
// Unless required by applicable law or agreed to in writing, software
// distributed under the License is distributed on an "AS IS" BASIS,
// WITHOUT WARRANTIES OR CONDITIONS OF ANY KIND, either express or implied.
// See the License for the specific language governing permissions and
// limitations under the License.

#![allow(non_snake_case)]

use crate::exception_backtrace::capture;
use crate::ErrorCode;

macro_rules! build_exceptions {
    ($($(#[$meta:meta])* $body:ident($code:expr)),*$(,)*) => {
        impl ErrorCode {
            $(

                paste::item! {
                    $(
                        #[$meta]
                    )*
                    pub const [< $body:snake:upper >]: u16 = $code;
                }
                $(
                    #[$meta]
                )*
                pub fn $body(display_text: impl Into<String>) -> ErrorCode {
                    let bt = capture();
                    ErrorCode::create(
                        $code,
                        stringify!($body),
                        display_text.into(),
                        String::new(),
                        None,
                        bt,
                    )
                }
            )*
        }
    }
}

// Internal errors [0, 2000].
build_exceptions! {
    Ok(0),

    /// Internal means this is the internal error that no action
    /// can be taken by neither developers or users.
    /// In most of the time, they are code bugs.
    ///
    /// If there is an error that are unexpected and no other actions
    /// to taken, please use this error code.
    ///
    /// # Notes
    ///
    /// This error should never be used to for error checking. An error
    /// that returns as internal error could be assigned a separate error
    /// code at anytime.
    Internal(1001),

    /// Unimplemented means this is a not implemented feature.
    ///
    /// Developers could implement the feature to resolve this error at anytime,
    ///
    /// # Notes
    ///
    /// It's OK to use this error code for not implemented feature in
    /// our dependences. For example, in arrow.
    Unimplemented(1002),

    // Legacy error codes, we will refactor them one by one.

    UnknownDatabase(1003),
    UnknownDatabaseId(1004),
    SyntaxException(1005),
    BadArguments(1006),
    IllegalDataType(1007),
    UnknownFunction(1008),
    BadDataValueType(1010),
    EmptyData(1016),
    DataStructMissMatch(1017),
    BadDataArrayLength(1018),
    UnknownTableId(1020),
    UnknownTable(1025),
    UnknownView(1026),
    UnknownAggregateFunction(1027),
    NumberArgumentsNotMatch(1028),
    EmptyDataFromServer(1030),
    NotFoundClusterNode(1035),
    BadAddressFormat(1036),
    DnsParseError(1037),
    CannotConnectNode(1038),
    TooManyUserConnections(1041),
    AbortedSession(1042),
    AbortedQuery(1043),
    ClosedQuery(1044),
    CannotListenerPort(1045),
    BadBytes(1046),
    InitPrometheusFailure(1047),
    Overflow(1049),
    AuthenticateFailure(1051),
    TLSConfigurationFailure(1052),
    UnknownSession(1053),
    SHA1CheckFailed(1057),
    UnknownColumn(1058),
    StrParseError(1060),
    IllegalGrant(1061),
    ManagementModePermissionDenied(1062),
    PermissionDenied(1063),
    UnmarshalError(1064),
    SemanticError(1065),
    NeedChangePasswordDenied(1066),
    UnknownException(1067),
    TokioError(1068),
    HttpNotFound(1072),
    UnknownFormat(1074),
    UnknownCompressionType(1075),
    InvalidCompressionData(1076),
    InvalidAuthInfo(1077),
    InvalidTimezone(1078),
    InvalidDate(1079),
    InvalidTimestamp(1080),
    InvalidClusterKeys(1081),
    UnknownFragmentExchange(1082),
    TenantIsEmpty(1101),
    IndexOutOfBounds(1102),
    LayoutError(1103),
    PanicError(1104),
    TableInfoError(1106),
    ReadTableDataError(1107),
    AddColumnExistError(1108),
    DropColumnEmptyError(1109),
    // create table or alter table add column with internal column name
    TableWithInternalColumnName(1110),
    EmptyShareEndpointConfig(1111),
    LicenceDenied(1112),
    UnknownDatamask(1113),
    UnmatchColumnDataType(1114),
    VirtualColumnNotFound(1115),
    VirtualColumnAlreadyExists(1116),
    ColumnReferencedByComputedColumn(1117),
    ColumnReferencedByInvertedIndex(1118),
    // The table is not a clustered table.
    UnclusteredTable(1118),
    UnknownCatalog(1119),
    UnknownCatalogType(1120),
    UnmatchMaskPolicyReturnType(1121),
    Timeout(1122),
    Outdated(1123),
    // sequence
    OutofSequenceRange(1124),
    WrongSequenceCount(1125),
    UnknownSequence(1126),
    UnknownQuery(1127),

    // Data Related Errors

    /// ParquetFileInvalid is used when given parquet file is invalid.
    ParquetFileInvalid(1201),
    /// InvalidUtf8String is used when given string is not a valid utf8 string.
    InvalidUtf8String(1202),

    // Table related errors starts here.

    /// TableOptionInvalid is used when users input an invalid option.
    ///
    /// For example: try to set a reserved table option.
    TableOptionInvalid(1301),
    /// TableEngineMismatch is used when users try to do not supported
    /// operations on specified engine.
    ///
    /// For example: drop on `view` engine.
    TableEngineNotSupported(1302),
    /// TableSchemaMismatch is used when table's schema is not match with input
    ///
    /// For example: try to with 3 columns into a table with 4 columns.
    TableSchemaMismatch(1303),

    // License related errors starts here

    /// LicenseKeyParseError is used when license key cannot be pared by the jwt public key
    ///
    /// For example: license key is not valid
    LicenseKeyParseError(1401),

    /// LicenseKeyInvalid is used when license key verification error occurs
    ///
    /// For example: license key is expired
    LicenseKeyInvalid(1402),
    EnterpriseFeatureNotEnable(1403),

    BackgroundJobAlreadyExists(1501),
    UnknownBackgroundJob(1502),

    InvalidRowIdIndex(1503),
    // Index related errors.
    UnsupportedIndex(1601),
    RefreshIndexError(1602),
    IndexOptionInvalid(1603),

    // Cloud control error codes
    CloudControlConnectError(1701),
    CloudControlNotEnabled(1702),
    IllegalCloudControlMessageFormat(1703),

    // Geometry errors.
    GeometryError(1801),
    InvalidGeometryFormat(1802),
    // Tantivy errors.
    TantivyError(1901),
    TantivyOpenReadError(1902),
    TantivyQueryParserError(1903),

    ReqwestError(1910)
}

// Meta service errors [2001, 3000].
build_exceptions! {
    // Meta service does not work.
    MetaServiceError(2001),
    InvalidConfig(2002),
    MetaStorageError(2003),
    InvalidArgument(2004),
    // Meta service replied with invalid data
    InvalidReply(2005),

    TableVersionMismatched(2009),
    OCCRetryFailure(2011),
    TableNotWritable(2012),
    TableHistoricalDataNotFound(2013),
    DuplicatedUpsertFiles(2014),
    TableAlreadyLocked(2015),
    TableLockExpired(2016),

    // User api error codes.
    UnknownUser(2201),
    UserAlreadyExists(2202),
    IllegalUserInfoFormat(2203),
    UnknownRole(2204),
    InvalidRole(2206),
    UnknownNetworkPolicy(2207),
    NetworkPolicyAlreadyExists(2208),
    IllegalNetworkPolicy(2209),
    NetworkPolicyIsUsedByUser(2210),
    UnknownPasswordPolicy(2211),
    PasswordPolicyAlreadyExists(2212),
    IllegalPasswordPolicy(2213),
    PasswordPolicyIsUsedByUser(2214),
    InvalidPassword(2215),
    RoleAlreadyExists(2216),
    IllegalRole(2217),
    IllegalUser(2218),

    // Meta api error codes.
    DatabaseAlreadyExists(2301),
    TableAlreadyExists(2302),
    ViewAlreadyExists(2306),
    CreateTableWithDropTime(2307),
    UndropTableAlreadyExists(2308),
    UndropTableHasNoHistory(2309),
    CreateDatabaseWithDropTime(2310),
    UndropDbHasNoHistory(2312),
    UndropTableWithNoDropTime(2313),
    DropTableWithDropTime(2314),
    DropDbWithDropTime(2315),
    UndropDbWithNoDropTime(2316),
    TxnRetryMaxTimes(2317),
    /// `CatalogNotSupported` should be raised when defining a catalog, which is:
    /// - not supported by the application, like creating a `HIVE` catalog but `HIVE` feature not enabled;
    /// - forbidden to create, like creating a `DEFAULT` catalog
    CatalogNotSupported(2318),
    /// `CatalogAlreadyExists` should be raised when defining a catalog, which is:
    /// - having the same name as a already exist, like `default`
    /// - and without `IF NOT EXISTS`
    CatalogAlreadyExists(2319),
    /// `CatalogNotFound` should be raised when trying to drop a catalog that is:
    /// - not exists.
    /// - and without `IF EXISTS`
    CatalogNotFound(2320),
    /// data mask error codes
    DatamaskAlreadyExists(2321),

    CommitTableMetaError(2322),
    CreateAsDropTableWithoutDropTime(2323),


    // Cluster error codes.
    ClusterUnknownNode(2401),
    ClusterNodeAlreadyExists(2402),

    // Stage error codes.
    UnknownStage(2501),
    StageAlreadyExists(2502),
    IllegalUserStageFormat(2503),
    StageFileAlreadyExists(2504),
    IllegalStageFileFormat(2505),
    StagePermissionDenied(2506),

    // FileFormat error codes.
    UnknownFileFormat(2507),
    IllegalFileFormat(2508),
    FileFormatAlreadyExists(2509),

    // Connection error codes.
    UnknownConnection(2510),
    IllegalConnection(2511),
    ConnectionAlreadyExists(2512),

    // User defined function error codes.
    IllegalUDFFormat(2601),
    UnknownUDF(2602),
    UdfAlreadyExists(2603),
    UDFServerConnectError(2604),
    UDFSchemaMismatch(2605),
    UnsupportedDataType(2606),
    UDFDataError(2607),

    // Database error codes.
    UnknownDatabaseEngine(2701),
    UnknownTableEngine(2702),
    UnsupportedEngineParams(2703),

    // Share error codes.
    ShareAlreadyExists(2705),
    UnknownShare(2706),
    UnknownShareId(2707),
    ShareAccountsAlreadyExists(2708),
    UnknownShareAccounts(2709),
    WrongShareObject(2710),
    WrongShare(2711),
    ShareHasNoGrantedDatabase(2712),
    ShareHasNoGrantedPrivilege(2713),
    ShareEndpointAlreadyExists(2714),
    UnknownShareEndpoint(2715),
    UnknownShareEndpointId(2716),
    CannotAccessShareTable(2717),
    CannotShareDatabaseCreatedFromShare(2718),
    ShareStorageError(2719),

    // Index error codes.
    CreateIndexWithDropTime(2720),
    IndexAlreadyExists(2721),
    UnknownIndex(2722),
    DropIndexWithDropTime(2723),
    GetIndexWithDropTime(2724),
    DuplicatedIndexColumnId(2725),
    IndexColumnIdNotFound(2726),

    // Stream error codes.
    UnknownStream(2730),
    UnknownStreamId(2731),
    StreamAlreadyExists(2732),
    IllegalStream(2733),
    StreamVersionMismatched(2734),

    // dynamic error codes.
    IllegalDynamicTable(2740),

    // Variable error codes.
    UnknownVariable(2801),
    OnlySupportAsciiChars(2802),
    WrongValueForVariable(2803),

    // Tenant quota error codes.
    IllegalTenantQuotaFormat(2901),
    TenantQuotaUnknown(2902),
    TenantQuotaExceeded(2903),

    // Script error codes.
    ScriptSemanticError(3001),
    ScriptExecutionError(3002),

    // sequence
    SequenceError(3101),

    // Share error codes(continue).
    ErrorShareEndpointCredential(3111),
    WrongSharePrivileges(3112),

    // dictionary
    DictionaryAlreadyExists(3113),
    UnknownDictionary(3114),
<<<<<<< HEAD
    UnknownDictionaryId(3115),
=======
>>>>>>> 81deb35e
}

// Storage errors [3001, 4000].
build_exceptions! {
    StorageNotFound(3001),
    StoragePermissionDenied(3002),
    StorageUnavailable(3901),
    StorageUnsupported(3902),
    StorageInsecure(3903),
    DeprecatedIndexFormat(3904),
    InvalidOperation(3905),
    StorageOther(4000),
    UnresolvableConflict(4001),

    // transaction error codes
    CurrentTransactionIsAborted(4002),
    TransactionTimeout(4003),
    InvalidSessionState(4004),

    // recluster error codes
    NoNeedToRecluster(4011),
    NoNeedToCompact(4012),

    RefreshTableInfoFailure(4012),
}

// Service errors [5001,6000].
build_exceptions! {
    // A task that already stopped and can not stopped twice.
    AlreadyStopped(5002),

    SessionTokenExpired(5100),
    RefreshTokenExpired(5101),
    SessionTokenNotFound(5102),
    RefreshTokenNotFound(5103)
}<|MERGE_RESOLUTION|>--- conflicted
+++ resolved
@@ -387,10 +387,7 @@
     // dictionary
     DictionaryAlreadyExists(3113),
     UnknownDictionary(3114),
-<<<<<<< HEAD
     UnknownDictionaryId(3115),
-=======
->>>>>>> 81deb35e
 }
 
 // Storage errors [3001, 4000].
