// Copyright 2021 Datafuse Labs.
//
// Licensed under the Apache License, Version 2.0 (the "License");
// you may not use this file except in compliance with the License.
// You may obtain a copy of the License at
//
//     http://www.apache.org/licenses/LICENSE-2.0
//
// Unless required by applicable law or agreed to in writing, software
// distributed under the License is distributed on an "AS IS" BASIS,
// WITHOUT WARRANTIES OR CONDITIONS OF ANY KIND, either express or implied.
// See the License for the specific language governing permissions and
// limitations under the License.

use std::sync::Arc;

use common_ast::ast::ExplainKind;
use common_exception::Result;
use common_expression::DataSchemaRef;
use tracing::error;

use super::interpreter_catalog_create::CreateCatalogInterpreter;
use super::interpreter_share_desc::DescShareInterpreter;
use super::interpreter_user_stage_drop::DropUserStageInterpreter;
use super::*;
use crate::interpreters::access::Accessor;
use crate::interpreters::interpreter_catalog_drop::DropCatalogInterpreter;
use crate::interpreters::interpreter_copy::CopyInterpreter;
use crate::interpreters::interpreter_file_format_create::CreateFileFormatInterpreter;
use crate::interpreters::interpreter_file_format_drop::DropFileFormatInterpreter;
use crate::interpreters::interpreter_file_format_show::ShowFileFormatsInterpreter;
use crate::interpreters::interpreter_presign::PresignInterpreter;
use crate::interpreters::interpreter_role_show::ShowRolesInterpreter;
use crate::interpreters::interpreter_table_create::CreateTableInterpreter;
use crate::interpreters::interpreter_table_revert::RevertTableInterpreter;
use crate::interpreters::AlterUserInterpreter;
use crate::interpreters::CreateShareInterpreter;
use crate::interpreters::DropShareInterpreter;
use crate::interpreters::DropUserInterpreter;
use crate::interpreters::SetRoleInterpreter;
use crate::interpreters::UpdateInterpreter;
use crate::sessions::QueryContext;
use crate::sql::plans::Plan;

/// InterpreterFactory is the entry of Interpreter.
pub struct InterpreterFactory;

/// InterpreterFactory provides `get` method which transforms `Plan` into the corresponding interpreter.
/// Such as: Plan::Query -> InterpreterSelectV2
impl InterpreterFactory {
    pub async fn get(ctx: Arc<QueryContext>, plan: &Plan) -> Result<InterpreterPtr> {
        // Check the access permission.
        let access_checker = Accessor::create(ctx.clone());
        access_checker.check(plan).await.map_err(|e| {
            error!("Access.denied(v2): {:?}", e);
            e
        })?;
        Self::get_inner(ctx, plan)
    }

    /// This is used for handlers to get the schema of the plan.
    /// Some plan may miss the schema and return empty plan such as `CallPlan`
    /// So we need to map the plan into to `Interpreter` and get the right schema.
    pub fn get_schema(ctx: Arc<QueryContext>, plan: &Plan) -> DataSchemaRef {
        let schema = plan.schema();
        if schema.num_fields() == 0 {
            let executor = Self::get_inner(ctx, plan);
            executor.map(|e| e.schema()).unwrap_or(schema)
        } else {
            schema
        }
    }

    pub fn get_inner(ctx: Arc<QueryContext>, plan: &Plan) -> Result<InterpreterPtr> {
        match plan {
            Plan::Query {
                s_expr,
                bind_context,
                metadata,
                ignore_result,
                formatted_ast,
                ..
            } => Ok(Arc::new(SelectInterpreter::try_create(
                ctx,
                *bind_context.clone(),
                *s_expr.clone(),
                metadata.clone(),
                formatted_ast.clone(),
                *ignore_result,
            )?)),
            Plan::Explain { kind, plan } => Ok(Arc::new(ExplainInterpreter::try_create(
                ctx,
                *plan.clone(),
                kind.clone(),
            )?)),
            Plan::ExplainAst { formatted_string } => Ok(Arc::new(ExplainInterpreter::try_create(
                ctx,
                plan.clone(),
                ExplainKind::Ast(formatted_string.clone()),
            )?)),
            Plan::ExplainSyntax { formatted_sql } => Ok(Arc::new(ExplainInterpreter::try_create(
                ctx,
                plan.clone(),
                ExplainKind::Syntax(formatted_sql.clone()),
            )?)),
            Plan::ExplainAnalyze { plan } => Ok(Arc::new(ExplainInterpreter::try_create(
                ctx,
                *plan.clone(),
                ExplainKind::AnalyzePlan,
            )?)),

            Plan::Call(plan) => Ok(Arc::new(CallInterpreter::try_create(ctx, *plan.clone())?)),

            Plan::Copy(copy_plan) => Ok(Arc::new(CopyInterpreter::try_create(
                ctx,
                *copy_plan.clone(),
            )?)),
            // catalogs
            Plan::ShowCreateCatalog(_) => todo!(),
            Plan::CreateCatalog(plan) => Ok(Arc::new(CreateCatalogInterpreter::try_create(
                ctx,
                *plan.clone(),
            )?)),
            Plan::DropCatalog(plan) => {
                Ok(Arc::new(DropCatalogInterpreter::create(ctx, *plan.clone())))
            }

            // Databases
            Plan::ShowCreateDatabase(show_create_database) => Ok(Arc::new(
                ShowCreateDatabaseInterpreter::try_create(ctx, *show_create_database.clone())?,
            )),
            Plan::CreateDatabase(create_database) => Ok(Arc::new(
                CreateDatabaseInterpreter::try_create(ctx, *create_database.clone())?,
            )),
            Plan::DropDatabase(drop_database) => Ok(Arc::new(DropDatabaseInterpreter::try_create(
                ctx,
                *drop_database.clone(),
            )?)),

            Plan::UndropDatabase(undrop_database) => Ok(Arc::new(
                UndropDatabaseInterpreter::try_create(ctx, *undrop_database.clone())?,
            )),

            Plan::RenameDatabase(rename_database) => Ok(Arc::new(
                RenameDatabaseInterpreter::try_create(ctx, *rename_database.clone())?,
            )),

            // Tables
            Plan::ShowCreateTable(show_create_table) => Ok(Arc::new(
                ShowCreateTableInterpreter::try_create(ctx, *show_create_table.clone())?,
            )),
            Plan::DescribeTable(describe_table) => Ok(Arc::new(
                DescribeTableInterpreter::try_create(ctx, *describe_table.clone())?,
            )),
            Plan::CreateTable(create_table) => Ok(Arc::new(CreateTableInterpreter::try_create(
                ctx,
                *create_table.clone(),
            )?)),
            Plan::DropTable(drop_table) => Ok(Arc::new(DropTableInterpreter::try_create(
                ctx,
                *drop_table.clone(),
            )?)),
            Plan::UndropTable(undrop_table) => Ok(Arc::new(UndropTableInterpreter::try_create(
                ctx,
                *undrop_table.clone(),
            )?)),
            Plan::RenameTable(rename_table) => Ok(Arc::new(RenameTableInterpreter::try_create(
                ctx,
                *rename_table.clone(),
            )?)),
            Plan::AddTableColumn(add_table_column) => Ok(Arc::new(
                AddTableColumnInterpreter::try_create(ctx, *add_table_column.clone())?,
            )),
            Plan::DropTableColumn(drop_table_column) => Ok(Arc::new(
                DropTableColumnInterpreter::try_create(ctx, *drop_table_column.clone())?,
            )),
            Plan::AlterTableClusterKey(alter_table_cluster_key) => Ok(Arc::new(
                AlterTableClusterKeyInterpreter::try_create(ctx, *alter_table_cluster_key.clone())?,
            )),
            Plan::DropTableClusterKey(drop_table_cluster_key) => Ok(Arc::new(
                DropTableClusterKeyInterpreter::try_create(ctx, *drop_table_cluster_key.clone())?,
            )),
            Plan::ReclusterTable(recluster_table) => Ok(Arc::new(
                ReclusterTableInterpreter::try_create(ctx, *recluster_table.clone())?,
            )),
            Plan::TruncateTable(truncate_table) => Ok(Arc::new(
                TruncateTableInterpreter::try_create(ctx, *truncate_table.clone())?,
            )),
            Plan::OptimizeTable(optimize_table) => Ok(Arc::new(
                OptimizeTableInterpreter::try_create(ctx, *optimize_table.clone())?,
            )),
            Plan::AnalyzeTable(analyze_table) => Ok(Arc::new(AnalyzeTableInterpreter::try_create(
                ctx,
                *analyze_table.clone(),
            )?)),
            Plan::ExistsTable(exists_table) => Ok(Arc::new(ExistsTableInterpreter::try_create(
                ctx,
                *exists_table.clone(),
            )?)),

            // Views
            Plan::CreateView(create_view) => Ok(Arc::new(CreateViewInterpreter::try_create(
                ctx,
                *create_view.clone(),
            )?)),
            Plan::AlterView(alter_view) => Ok(Arc::new(AlterViewInterpreter::try_create(
                ctx,
                *alter_view.clone(),
            )?)),
            Plan::DropView(drop_view) => Ok(Arc::new(DropViewInterpreter::try_create(
                ctx,
                *drop_view.clone(),
            )?)),

            // Users
            Plan::CreateUser(create_user) => Ok(Arc::new(CreateUserInterpreter::try_create(
                ctx,
                *create_user.clone(),
            )?)),
            Plan::DropUser(drop_user) => Ok(Arc::new(DropUserInterpreter::try_create(
                ctx,
                *drop_user.clone(),
            )?)),
            Plan::AlterUser(alter_user) => Ok(Arc::new(AlterUserInterpreter::try_create(
                ctx,
                *alter_user.clone(),
            )?)),

<<<<<<< HEAD
            Plan::Insert(insert) => InsertInterpreterV2::try_create(ctx, *insert.clone(), false),
            Plan::Replace(replace) => ReplaceInterpreter::try_create(ctx, *replace.clone()),
=======
            Plan::Insert(insert) => InsertInterpreter::try_create(ctx, *insert.clone(), false),
>>>>>>> a66e33ae

            Plan::Delete(delete) => Ok(Arc::new(DeleteInterpreter::try_create(
                ctx,
                *delete.clone(),
            )?)),

            Plan::Update(update) => Ok(Arc::new(UpdateInterpreter::try_create(
                ctx,
                *update.clone(),
            )?)),

            // Roles
            Plan::CreateRole(create_role) => Ok(Arc::new(CreateRoleInterpreter::try_create(
                ctx,
                *create_role.clone(),
            )?)),
            Plan::DropRole(drop_role) => Ok(Arc::new(DropRoleInterpreter::try_create(
                ctx,
                *drop_role.clone(),
            )?)),
            Plan::SetRole(set_role) => Ok(Arc::new(SetRoleInterpreter::try_create(
                ctx,
                *set_role.clone(),
            )?)),
            Plan::ShowRoles(show_roles) => Ok(Arc::new(ShowRolesInterpreter::try_create(
                ctx,
                *show_roles.clone(),
            )?)),

            // Stages
            Plan::ListStage(s) => Ok(Arc::new(ListInterpreter::try_create(ctx, *s.clone())?)),
            Plan::CreateStage(create_stage) => Ok(Arc::new(
                CreateUserStageInterpreter::try_create(ctx, *create_stage.clone())?,
            )),
            Plan::DropStage(s) => Ok(Arc::new(DropUserStageInterpreter::try_create(
                ctx,
                *s.clone(),
            )?)),
            Plan::RemoveStage(s) => Ok(Arc::new(RemoveUserStageInterpreter::try_create(
                ctx,
                *s.clone(),
            )?)),

            // FileFormats
            Plan::CreateFileFormat(create_file_format) => Ok(Arc::new(
                CreateFileFormatInterpreter::try_create(ctx, *create_file_format.clone())?,
            )),
            Plan::DropFileFormat(drop_file_format) => Ok(Arc::new(
                DropFileFormatInterpreter::try_create(ctx, *drop_file_format.clone())?,
            )),
            Plan::ShowFileFormats(show_file_formats) => Ok(Arc::new(
                ShowFileFormatsInterpreter::try_create(ctx, *show_file_formats.clone())?,
            )),

            // Grant
            Plan::GrantPriv(grant_priv) => Ok(Arc::new(GrantPrivilegeInterpreter::try_create(
                ctx,
                *grant_priv.clone(),
            )?)),
            Plan::GrantRole(grant_role) => Ok(Arc::new(GrantRoleInterpreter::try_create(
                ctx,
                *grant_role.clone(),
            )?)),
            Plan::ShowGrants(show_grants) => Ok(Arc::new(ShowGrantsInterpreter::try_create(
                ctx,
                *show_grants.clone(),
            )?)),
            Plan::RevokePriv(revoke_priv) => Ok(Arc::new(RevokePrivilegeInterpreter::try_create(
                ctx,
                *revoke_priv.clone(),
            )?)),
            Plan::RevokeRole(revoke_role) => Ok(Arc::new(RevokeRoleInterpreter::try_create(
                ctx,
                *revoke_role.clone(),
            )?)),
            Plan::CreateUDF(create_user_udf) => Ok(Arc::new(CreateUserUDFInterpreter::try_create(
                ctx,
                *create_user_udf.clone(),
            )?)),
            Plan::AlterUDF(alter_udf) => Ok(Arc::new(AlterUserUDFInterpreter::try_create(
                ctx,
                *alter_udf.clone(),
            )?)),
            Plan::DropUDF(drop_udf) => Ok(Arc::new(DropUserUDFInterpreter::try_create(
                ctx,
                *drop_udf.clone(),
            )?)),

            Plan::Presign(presign) => Ok(Arc::new(PresignInterpreter::try_create(
                ctx,
                *presign.clone(),
            )?)),

            Plan::SetVariable(set_variable) => Ok(Arc::new(SettingInterpreter::try_create(
                ctx,
                *set_variable.clone(),
            )?)),
            Plan::UnSetVariable(unset_variable) => Ok(Arc::new(UnSettingInterpreter::try_create(
                ctx,
                *unset_variable.clone(),
            )?)),
            Plan::UseDatabase(p) => Ok(Arc::new(UseDatabaseInterpreter::try_create(
                ctx,
                *p.clone(),
            )?)),
            Plan::Kill(p) => Ok(Arc::new(KillInterpreter::try_create(ctx, *p.clone())?)),

            // share plans
            Plan::CreateShare(p) => Ok(Arc::new(CreateShareInterpreter::try_create(
                ctx,
                *p.clone(),
            )?)),
            Plan::DropShare(p) => Ok(Arc::new(DropShareInterpreter::try_create(ctx, *p.clone())?)),
            Plan::GrantShareObject(p) => Ok(Arc::new(GrantShareObjectInterpreter::try_create(
                ctx,
                *p.clone(),
            )?)),
            Plan::RevokeShareObject(p) => Ok(Arc::new(RevokeShareObjectInterpreter::try_create(
                ctx,
                *p.clone(),
            )?)),
            Plan::AlterShareTenants(p) => Ok(Arc::new(AlterShareTenantsInterpreter::try_create(
                ctx,
                *p.clone(),
            )?)),
            Plan::DescShare(p) => Ok(Arc::new(DescShareInterpreter::try_create(ctx, *p.clone())?)),
            Plan::ShowShares(p) => Ok(Arc::new(ShowSharesInterpreter::try_create(
                ctx,
                *p.clone(),
            )?)),
            Plan::ShowObjectGrantPrivileges(p) => Ok(Arc::new(
                ShowObjectGrantPrivilegesInterpreter::try_create(ctx, *p.clone())?,
            )),
            Plan::ShowGrantTenantsOfShare(p) => Ok(Arc::new(
                ShowGrantTenantsOfShareInterpreter::try_create(ctx, *p.clone())?,
            )),
            Plan::RevertTable(p) => Ok(Arc::new(RevertTableInterpreter::try_create(
                ctx,
                *p.clone(),
            )?)),
        }
    }
}<|MERGE_RESOLUTION|>--- conflicted
+++ resolved
@@ -226,12 +226,9 @@
                 *alter_user.clone(),
             )?)),
 
-<<<<<<< HEAD
-            Plan::Insert(insert) => InsertInterpreterV2::try_create(ctx, *insert.clone(), false),
+            Plan::Insert(insert) => InsertInterpreter::try_create(ctx, *insert.clone(), false),
+
             Plan::Replace(replace) => ReplaceInterpreter::try_create(ctx, *replace.clone()),
-=======
-            Plan::Insert(insert) => InsertInterpreter::try_create(ctx, *insert.clone(), false),
->>>>>>> a66e33ae
 
             Plan::Delete(delete) => Ok(Arc::new(DeleteInterpreter::try_create(
                 ctx,
