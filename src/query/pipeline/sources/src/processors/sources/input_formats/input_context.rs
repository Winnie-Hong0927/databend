--- conflicted
+++ resolved
@@ -151,12 +151,8 @@
                 Ok(Arc::new(InputFormatText::<InputFormatNDJson>::create()))
             }
             StageFileFormatType::Parquet => Ok(Arc::new(InputFormatParquet {})),
-<<<<<<< HEAD
             StageFileFormatType::Xml => Ok(Arc::new(InputFormatText::<InputFormatXML>::create())),
             format => Err(ErrorCode::LogicalError(format!(
-=======
-            format => Err(ErrorCode::Internal(format!(
->>>>>>> 445cbda9
                 "Unsupported file format: {:?}",
                 format
             ))),
@@ -202,13 +198,10 @@
             }
         };
 
-<<<<<<< HEAD
         if !file_format_options.row_tag.is_empty() {
             settings.set_settings("row_tag".into(), file_format_options.row_tag.clone(), false)?;
         }
 
-=======
->>>>>>> 445cbda9
         Ok(InputContext {
             format,
             schema,
