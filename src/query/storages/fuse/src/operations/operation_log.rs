--- conflicted
+++ resolved
@@ -44,15 +44,7 @@
 impl TryFrom<AppendOperationLogEntry> for DataBlock {
     type Error = ErrorCode;
     fn try_from(value: AppendOperationLogEntry) -> Result<Self, Self::Error> {
-        Ok(DataBlock::new_with_meta(
-            vec![],
-<<<<<<< HEAD
-            0,
-            Some(Arc::new(Box::new(value))),
-=======
-            Some(Box::new(value)),
->>>>>>> 4e099891
-        ))
+        Ok(DataBlock::new_with_meta(vec![], 0, Some(Box::new(value))))
     }
 }
 
