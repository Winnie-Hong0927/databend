--- conflicted
+++ resolved
@@ -156,8 +156,6 @@
         self.clone()
     }
 
-<<<<<<< HEAD
-=======
     /// Take the first Scalar of the column.
     #[inline]
     pub fn first(&self, index: usize) -> Result<Scalar> {
@@ -174,7 +172,6 @@
         todo!("expression")
     }
 
->>>>>>> 7454761d
     pub fn slice(&self, range: Range<usize>) -> Self {
         let columns = self
             .columns()
@@ -188,33 +185,7 @@
             columns,
             num_rows: range.end - range.start,
             meta: self.meta.clone(),
-<<<<<<< HEAD
-        }
-    }
-
-    #[inline]
-    pub fn add_column(&mut self, column: Value<AnyType>, data_type: DataType) {
-        #[cfg(debug_assertions)]
-        if let Value::Column(col) = &column {
-            assert_eq!(self.num_rows, col.len());
-=======
->>>>>>> 7454761d
-        }
-        self.columns.push((column, data_type))
-    }
-
-    #[inline]
-    pub fn add_meta(self, meta: Option<ChunkMetaInfoPtr>) -> Result<Self> {
-        Ok(Self {
-            columns: self.columns.clone(),
-            num_rows: self.num_rows,
-            meta,
-        })
-    }
-
-    #[inline]
-    pub fn meta(&self) -> Result<Option<ChunkMetaInfoPtr>> {
-        Ok(self.meta.clone())
+        }
     }
 
     #[inline]
