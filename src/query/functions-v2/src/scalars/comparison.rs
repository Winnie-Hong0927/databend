--- conflicted
+++ resolved
@@ -390,14 +390,6 @@
     }
 }
 
-<<<<<<< HEAD
-#[inline]
-pub fn is_like_pattern_escape(c: u8) -> bool {
-    c == b'%' || c == b'_' || c == b'\\'
-}
-
-=======
->>>>>>> 1340868f
 #[derive(Copy, Clone, Debug, Eq, PartialEq, Hash)]
 pub enum PatternType {
     // e.g. 'Arrow'
@@ -410,7 +402,11 @@
     EndOfPercent,
 }
 
-<<<<<<< HEAD
+#[inline]
+fn is_like_pattern_escape(c: char) -> bool {
+    c == '%' || c == '_' || c == '\\'
+}
+
 /// Check the like pattern type.
 ///
 /// is_pruning: indicate whether to be called on range_filter for pruning.
@@ -453,74 +449,6 @@
             b'\\' => {
                 if index < len - 1 {
                     index += 1;
-                    if !is_pruning && is_like_pattern_escape(pattern[index]) {
-                        return PatternType::PatternStr;
-                    }
-                }
-            }
-            _ => {}
-        }
-        index += 1;
-    }
-
-    if start_percent {
-        PatternType::StartOfPercent
-    } else {
-        PatternType::OrdinalStr
-    }
-}
-
-/// Transform the like pattern to regex pattern.
-/// e.g. 'Hello\._World%\%' tranform to '^Hello\\\..World.*%$'.
-=======
->>>>>>> 1340868f
-#[inline]
-fn is_like_pattern_escape(c: char) -> bool {
-    c == '%' || c == '_' || c == '\\'
-}
-
-/// Check the like pattern type.
-///
-/// is_pruning: indicate whether to be called on range_filter for pruning.
-///
-/// For example:
-///
-/// 'a\\%row'
-/// '\\%' will be escaped to a percent. Need transform to `a%row`.
-///
-/// If is_pruning is true, will be called on range_filter:L379.
-/// OrdinalStr is returned, because the pattern can be transformed by range_filter:L382.
-///
-/// If is_pruning is false, will be called on like.rs:L74.
-/// PatternStr is returned, because the pattern cannot be used directly on like.rs:L76.
-#[inline]
-pub fn check_pattern_type(pattern: &[u8], is_pruning: bool) -> PatternType {
-    let len = pattern.len();
-    if len == 0 {
-        return PatternType::OrdinalStr;
-    }
-
-    let mut index = 0;
-    let start_percent = pattern[0] == b'%';
-    if start_percent {
-        if is_pruning {
-            return PatternType::PatternStr;
-        }
-        index += 1;
-    }
-
-    while index < len {
-        match pattern[index] {
-            b'_' => return PatternType::PatternStr,
-            b'%' => {
-                if index == len - 1 && !start_percent {
-                    return PatternType::EndOfPercent;
-                }
-                return PatternType::PatternStr;
-            }
-            b'\\' => {
-                if index < len - 1 {
-                    index += 1;
                     if !is_pruning && is_like_pattern_escape(pattern[index] as char) {
                         return PatternType::PatternStr;
                     }
