--- conflicted
+++ resolved
@@ -20,18 +20,7 @@
 use chrono::Utc;
 use common_exception::ErrorCode;
 use common_exception::Result;
-<<<<<<< HEAD
-use common_expression::Chunk;
-use common_expression::DataSchema;
 use common_expression::Scalar;
-use common_legacy_expression::LegacyExpression;
-use common_legacy_planners::DeletePlan;
-use common_legacy_planners::Extras;
-use common_legacy_planners::Partitions;
-use common_legacy_planners::ReadDataSourcePlan;
-use common_legacy_planners::Statistics;
-=======
->>>>>>> c4a21811
 use common_meta_app::schema::TableInfo;
 use common_meta_types::MetaId;
 use common_pipeline_core::Pipeline;
@@ -144,7 +133,7 @@
         )))
     }
 
-    fn table_args(&self) -> Option<Vec<DataValue>> {
+    fn table_args(&self) -> Option<Vec<Scalar>> {
         None
     }
 
